--- conflicted
+++ resolved
@@ -517,22 +517,14 @@
                 <AlertDialogHeader>
                   <AlertDialogTitle>イベントを削除しますか？</AlertDialogTitle>
                   <AlertDialogDescription>
-<<<<<<< HEAD
-                    イベント「{event?.title}」を完全に削除します。
-=======
-                    イベント「{event?.title}」を削除します。
->>>>>>> 5c545b39
+                    この操作は取り消すことができません。イベント「{event?.title}」を完全に削除します。
                   </AlertDialogDescription>
                 </AlertDialogHeader>
                 <AlertDialogFooter>
                   <AlertDialogCancel>キャンセル</AlertDialogCancel>
-<<<<<<< HEAD
-                  <AlertDialogAction onClick={handleConfirmDelete}>
-=======
                   <AlertDialogAction
                     onClick={handleConfirmDelete}
                   >
->>>>>>> 5c545b39
                     削除
                   </AlertDialogAction>
                 </AlertDialogFooter>
